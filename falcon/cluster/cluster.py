--- conflicted
+++ resolved
@@ -124,30 +124,9 @@
             for rep_spectrum in joblib.Parallel(
                 n_jobs=multiprocessing.cpu_count(), backend="threading"
             )(
-<<<<<<< HEAD
                 joblib.delayed(cluster_1_spectrum)(
                     dataset,
                     data["row_id"].values[spec_idx],
-=======
-                joblib.delayed(_cluster_interval)(
-                    spec_tuples,
-                    idx,
-                    mz,
-                    rt,
-                    cluster_labels,
-                    splits[i],
-                    splits[i + 1],
-                    linkage,
-                    distance_threshold,
-                    min_matches,
-                    precursor_tol_mass,
-                    precursor_tol_mode,
-                    rt_tol,
-                    fragment_tol,
-                    consensus_method,
-                    consensus_params,
-                    pbar,
->>>>>>> f747c0af
                 )
                 for _, spec_idx in single_spectra_tasks
             ):
@@ -166,11 +145,7 @@
                         distance_threshold,
                         min_matches,
                         consensus_method,
-                        min_mz,
-                        max_mz,
-                        bin_size,
-                        n_min,
-                        n_max,
+                        consensus_params,
                     )
                     for _, spec_idx in two_spectra_tasks
                 )
@@ -195,11 +170,7 @@
                     rt_tol=rt_tol,
                     fragment_tol=fragment_tol,
                     consensus_method=consensus_method,
-                    min_mz=min_mz,
-                    max_mz=max_mz,
-                    bin_size=bin_size,
-                    n_min=n_min,
-                    n_max=n_max,
+                    consensus_params=consensus_params,
                 )
                 # TODO: move to chunking method
                 data_chunks = []
@@ -375,11 +346,7 @@
     rt_tol: float,
     fragment_tol: float,
     consensus_method: str,
-    min_mz: float,
-    max_mz: float,
-    bin_size: float,
-    n_min: float,
-    n_max: float,
+    consensus_params: dict,
 ):
     """
     Cluster the vectors in the given interval.
@@ -442,11 +409,7 @@
                 rt_tol,
                 fragment_tol,
                 consensus_method,
-                min_mz,
-                max_mz,
-                bin_size,
-                n_min,
-                n_max,
+                consensus_params,
             ),
         )
         for i, row_ids, idx, mzs in chunk
@@ -466,16 +429,7 @@
     rt_tol: float,
     fragment_mz_tol: float,
     consensus_method: str,
-<<<<<<< HEAD
-    min_mz: float,
-    max_mz: float,
-    bin_size: float,
-    n_min: float,
-    n_max: float,
-=======
     consensus_params: dict,
-    pbar: tqdm,
->>>>>>> f747c0af
 ) -> np.ndarray:
     """
     Cluster the vectors in the given interval.
@@ -507,26 +461,10 @@
     fragment_mz_tol : float
         The fragment m/z tolerance.
     consensus_method : str
-<<<<<<< HEAD
-        The method to use for consensus spectrum computation.
-    min_mz : float
-        The minimum peak m/z value.
-    max_mz : float
-        The maximum peak m/z value.
-    bin_size : float
-        The width of each bin in m/z units.
-    n_std : float
-        The number of standard deviations for the lower bound for outlier rejection.
-    n_max : float
-        The number of standard deviations for the upper bound for outlier rejection.
-=======
         The method to use for consensus spectrum computation. Should be either
         'medoid' or 'average'.
     consensus_params : dict
         Additional parameters for the consensus spectrum computation.
-    pbar : tqdm.tqdm
-        Tqdm progress bar.
->>>>>>> f747c0af
 
     Returns
     -------
@@ -594,32 +532,16 @@
         if current_label > 0:
             # Compute cluster medoids.
             order_ = np.argsort(labels)
-<<<<<<< HEAD
-            idx, labels, rts = (
-                idx[order_],
-                labels[order_],
-                rts[order_],
-            )
-=======
-            idx_interval = idx_interval[order_]
+            idx = idx[order_]
             labels = labels[order_]
-            rts_interval = rts_interval[order_]
->>>>>>> f747c0af
+            rts = rts[order_]
             order_map = order[order_]
             if consensus_method == "medoid":
                 consensus_params["pdist"] = pdist
             rep_spectra = _get_representative_spectra(
-<<<<<<< HEAD
                 spectra,
-                pdist,
                 labels,
                 rts,
-                consensus_method,
-=======
-                spectra[interval_start:interval_stop],
-                labels,
-                rts_interval,
->>>>>>> f747c0af
                 order_map,
                 consensus_method,
                 consensus_params,
@@ -629,14 +551,8 @@
             rep_spectra = [
                 ConsensusTuple(
                     *spec,
-<<<<<<< HEAD
                     retention_time=rts[i],
-                    cluster=-1,
-                    cluster_size=1,
-=======
-                    retention_time=rts_interval[i],
                     cluster_id=-1,
->>>>>>> f747c0af
                 )
                 for i, spec in enumerate(rep_spectra)
             ]
@@ -698,8 +614,7 @@
     return ConsensusTuple(
         *spectrum,
         retention_time=rt,
-        cluster=-1,
-        cluster_size=1,
+        cluster_id=-1,
     )
 
 
@@ -711,11 +626,7 @@
     distance_threshold: float,
     min_matches: int,
     consensus_method: str,
-    min_mz: float,
-    max_mz: float,
-    bin_size: float,
-    n_min: float,
-    n_max: float,
+    consensus_params: dict,
 ):
     """
     Cluster two spectra.
@@ -769,27 +680,28 @@
     sim, n_match = similarity.cosine_fast(spec1, spec2, fragment_mz_tol)
     if (1 - sim) <= distance_threshold and n_match >= min_matches:
         # consensus spectrum
+        if consensus_method == "medoid":
+            consensus_params["pdist"] = [sim]
         return _get_representative_spectra(
             spectra=[spec1, spec2],
-            pdist=[sim],
             labels=np.array([0, 0]),
             rts=np.array([rt1, rt2]),
+            order_map=np.array([0, 1]),
             consensus_method=consensus_method,
-            order_map=np.array([0, 1]),
-            min_mz=min_mz,
-            max_mz=max_mz,
-            bin_size=bin_size,
-            n_min=n_min,
-            n_max=n_max,
+            consensus_params=consensus_params,
         )
 
     else:
         return [
             ConsensusTuple(
-                *spec1, retention_time=rt1, cluster=-1, cluster_size=1
+                *spec1,
+                retention_time=rt1,
+                cluster_id=-1,
             ),
             ConsensusTuple(
-                *spec2, retention_time=rt2, cluster=-1, cluster_size=1
+                *spec2,
+                retention_time=rt2,
+                cluster_id=-1,
             ),
         ]
 
@@ -1064,20 +976,15 @@
                     pdist_ij = pdist[m * i + j - ((i + 2) * (i + 1)) // 2]
                     row_sum[row] += pdist_ij
                     row_sum[col] += pdist_ij
-<<<<<<< HEAD
             medoid_spec = spectra[order_map[start_i + np.argmin(row_sum)]]
-=======
-            medoid_idx = start_i + np.argmin(row_sum)
-            medoid_spec = spectra[medoid_idx]
->>>>>>> f747c0af
             medoids.append(
                 ConsensusTuple(
                     precursor_mz=medoid_spec.precursor_mz,
                     precursor_charge=medoid_spec.precursor_charge,
                     mz=medoid_spec.mz,
                     intensity=medoid_spec.intensity,
-                    retention_time=rts[medoid_idx],
-                    cluster_id=labels[medoid_idx],
+                    retention_time=rts[start_i + np.argmin(row_sum)],
+                    cluster_id=labels[start_i + np.argmin(row_sum)],
                 )
             )
         else:
